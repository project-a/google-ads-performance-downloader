import csv
import datetime
import errno
import gzip
import json
import logging
import re
import shutil
import sys
import tempfile
import time
from pathlib import Path

from adwords_downloader import config
from enum import Enum
from googleads import adwords, oauth2, errors
from oauth2client import client as oauth2_client

API_VERSION = 'v201705'


# Timeout between retries in seconds.
BACKOFF_FACTOR = 5
# Maximum number of retries for 500 errors.
MAX_RETRIES = 5


class PerformanceReportType(Enum):
    """ A Google performance report type
    https://developers.google.com/adwords/api/docs/appendix/reports/ad-performance-report
    https://developers.google.com/adwords/api/docs/appendix/reports/adgroup-performance-report
    https://developers.google.com/adwords/api/docs/appendix/reports/campaign-performance-report
    https://developers.google.com/adwords/api/docs/appendix/reports/account-performance-report
    """
    AD_PERFORMANCE_REPORT = 'ad-performance'
    ADGROUP_PERFORMANCE_REPORT = 'adgroup-performance'
    CAMPAIGN_PERFORMANCE_REPORT = 'campaign-performance'
    ACCOUNT_PERFORMANCE_REPORT = 'account-performance'


class AdWordsApiClient(adwords.AdWordsClient):
    """A client for downloading data from the Google AdWords API"""

    def __init__(self):

        self.client = super(AdWordsApiClient, self).__init__(
            developer_token=config.developer_token(),
            oauth2_client=oauth2.GoogleRefreshTokenClient(
                client_id=config.oauth2_client_id(),
                client_secret=config.oauth2_client_secret(),
                refresh_token=config.oauth2_refresh_token()),
            client_customer_id=config.client_customer_id())
        self.client_customers = self._fetch_client_customers()

    def _fetch_managed_customer_page(self):
        """Fetches the data from the ManagedCustomerService containing the customer information
        https://developers.google.com/adwords/api/docs/reference/v201609/ManagedCustomerService.ManagedCustomerPage

        Returns: ManagedCustomerPage

        """
        service = self.GetService(service_name='ManagedCustomerService')
        return service.get({'fields': ['CustomerId', 'Name', 'CanManageClients', 'AccountLabels']})

    def _fetch_client_customers(self):
        """Fetches the client customers, including their names and account labels, from
         the Google AdWords API

        Returns:
            A dictionary of client_customers with
            {customer_id: {'Name': account_name, 'Labels': account_labels}}

        """
        managed_customer_page = self._fetch_managed_customer_page()
        client_customers = {}
        for managed_customer in managed_customer_page.entries:
            # Exclude manager customers
            # https://support.google.com/adwords/answer/6139186?hl=en
            if not managed_customer.canManageClients:
                account_labels = []
                if hasattr(managed_customer, 'accountLabels'):
                    account_labels = [x.name for x in managed_customer.accountLabels]
                client_customers[managed_customer.customerId] = {
                    'Name': managed_customer.name,
                    'Labels': account_labels}
        return client_customers


def download_data():
    """Creates an AdWordsApiClient and downloads the data"""
    logger = logging.basicConfig(level=logging.INFO,
                                 format='%(asctime)s - %(name)s - %(levelname)s - %(message)s')
    api_client = AdWordsApiClient()
    download_data_sets(api_client)


def download_data_sets(api_client: AdWordsApiClient):
    """Downloads the account structure and the AdWords ad performance

    Args:
        api_client: AdWordsApiClient

    """
    download_performance(api_client,
                         PerformanceReportType.AD_PERFORMANCE_REPORT,
                         fields=['Date', 'Id', 'Device', 'AdNetworkType2',
                                 'ActiveViewImpressions', 'AveragePosition',
                                 'Clicks', 'Conversions', 'ConversionValue',
                                 'Cost', 'Impressions'],
                         predicates=[{'field': 'Status',
                                      'operator': 'IN',
                                      'values': ['ENABLED',
                                                 'PAUSED',
                                                 'DISABLED']
                                      }, {
                                         'field': 'Impressions',
                                         'operator': 'GREATER_THAN',
                                         'values': [0]
                                     }]
                         )

    download_account_structure(api_client)


def download_performance(api_client: AdWordsApiClient,
                         performance_report_type: PerformanceReportType,
                         fields: [str],
                         predicates: [{}]):
    """Download the AdWords performance and saves them as zipped json files to disk

    Args:
        api_client: An AdWordsApiClient
        performance_report_type: A PerformanceReportType object
        fields: A list of fields to be included in the report
        predicates: A list of filters for the report
        redownload_window: The number of days the performance is redownloaded
    """
    client_customer_ids = api_client.client_customers.keys()

    first_date = datetime.datetime.strptime(config.first_date(), '%Y-%m-%d')
    last_date = datetime.datetime.now() - datetime.timedelta(days=1)
    current_date = last_date
    while current_date >= first_date:
        relative_filepath = Path('{date:%Y/%m/%d}/adwords/{filename}_{version}.json.gz'.format(
            date=current_date,
            filename=performance_report_type.value,
            version=config.output_file_version()))
        filepath = ensure_data_directory(relative_filepath)

        if (not filepath.is_file()
            or (last_date - current_date).days <= int(config.redownload_window())):
            report_list = get_performance_for_single_day(api_client,
                                                         client_customer_ids,
                                                         current_date,
                                                         performance_report_type,
                                                         fields,
                                                         predicates)

            with tempfile.TemporaryDirectory() as tmp_dir:
                tmp_filepath = Path(tmp_dir, relative_filepath)
                tmp_filepath.parent.mkdir(exist_ok=True, parents=True)
                with gzip.open(str(tmp_filepath), 'wt') as tmp_ad_performance_file:
                    tmp_ad_performance_file.write(json.dumps(report_list))
                shutil.move(str(tmp_filepath), str(filepath))
        current_date += datetime.timedelta(days=-1)


def get_performance_for_single_day(api_client: AdWordsApiClient,
                                   client_customer_ids: [int],
                                   single_date: datetime,
                                   report_type: PerformanceReportType,
                                   fields: [],
                                   predicates: []) -> [{}]:
    """Downloads the performance for a list of clients for a given day

    Args:
        api_client: An AdWordsApiClient
        client_customer_ids: A list of client ids
        single_date: A single date as a datetime object
        report_type: A PerformanceReportType object
        fields: A list of fields to be included in the report
        predicates: A list of filters for the report

    Returns:
        A list containing dictionaries with the performance from the report
    """
    report_list = []
    logging.info(
        'download AdWords {} for {}'.format(report_type.value, single_date.strftime('%Y-%m-%d')))
    for client_customer_id in client_customer_ids:
        api_client.SetClientCustomerId(client_customer_id)
        report = _download_adwords_report(api_client,
                                          current_date=single_date,
                                          report_type=report_type.name,
                                          fields=fields,
                                          predicates=predicates,
                                          )
        report_list.extend(_convert_report_to_list(report))
    return report_list


def download_account_structure(api_client: AdWordsApiClient):
    """Downloads the Google AdWords account structure as saves it as a zipped csv file.

    Args:
        api_client: An AdWordsApiClient

    """
    filename = Path('adwords-account-structure_{}.csv.gz'.format(config.output_file_version()))
    filepath = ensure_data_directory(filename)

    with tempfile.TemporaryDirectory() as tmp_dir:
        tmp_filepath = Path(tmp_dir, filename)
        with gzip.open(str(tmp_filepath), 'wt') as tmp_campaign_structure_file:
            header = ['Ad Id', 'Ad', 'Ad Group Id', 'Ad Group', 'Campaign Id',
                      'Campaign', 'Customer Id', 'Customer Name', 'Attributes']
            writer = csv.writer(tmp_campaign_structure_file, delimiter="\t")
            writer.writerow(header)
            for client_customer_id, client_customer in api_client.client_customers.items():
                labels = ";".join(client_customer['Labels'])
                client_customer_attributes = parse_labels(labels)
                client_customer_name = client_customer['Name']

                campaign_attributes = get_campaign_attributes(api_client, client_customer_id)
                ad_group_attributes = get_ad_group_attributes(api_client, client_customer_id)
                ad_data = get_ad_data(api_client, client_customer_id)

                for ad_id, ad_data_dict in ad_data.items():
                    campaign_id = ad_data_dict['Campaign ID']
                    ad_group_id = ad_data_dict['Ad group ID']

                    attributes = {**client_customer_attributes,
                                  **campaign_attributes.get(campaign_id, {}),
                                  **ad_group_attributes.get(ad_group_id, {}),
                                  **ad_data_dict['attributes']}

                    ad = [str(ad_id),
                          ad_data_dict['Ad'],
                          str(ad_group_id),
                          ad_data_dict['Ad group'],
                          str(campaign_id),
                          ad_data_dict['Campaign'],
                          str(client_customer_id),
                          client_customer_name,
                          json.dumps(attributes)]

                    writer.writerow(ad)

        shutil.move(str(tmp_filepath), str(filepath))


def get_campaign_attributes(api_client: AdWordsApiClient, client_customer_id: int) -> {}:
    """Downloads the campaign attributes from the Google AdWords API
    https://developers.google.com/adwords/api/docs/appendix/reports/campaign-performance-report

    Args:
        api_client: An AdWordsApiClient
        client_customer_id: A client customer id

    Returns:
        A dictionaries mapping campaign attributes to campaign ids
    """
    logging.info('get campaign attributes for account {}'.format(client_customer_id))
    api_client.SetClientCustomerId(client_customer_id)
    report = _download_adwords_report(api_client,
                                      report_type='CAMPAIGN_PERFORMANCE_REPORT',
                                      fields=['CampaignId', 'Labels'],
                                      predicates={'field': 'CampaignStatus',
                                                  'operator': 'IN',
                                                  'values': ['ENABLED',
                                                             'PAUSED',
                                                             'REMOVED']
                                                  })
    report_list = _convert_report_to_list(report)

    return {row['Campaign ID']: parse_labels(row['Labels']) for row in
            report_list}


def get_ad_group_attributes(api_client: AdWordsApiClient, client_customer_id: int) -> {}:
    """Downloads the ad group attributes from the Google AdWords API
    https://developers.google.com/adwords/api/docs/appendix/reports/adgroup-performance-report

    Args:
        api_client: An AdWordsApiClient
        client_customer_id: A client customer id

    Returns:
        A dictionaries mapping ad group attributes to ad group ids
    """
    logging.info('get ad group attributes for account {}'.format(client_customer_id))
    api_client.SetClientCustomerId(client_customer_id)
    report = _download_adwords_report(api_client,
                                      report_type='ADGROUP_PERFORMANCE_REPORT',
                                      fields=['AdGroupId', 'Labels'],
                                      predicates={'field': 'AdGroupStatus',
                                                  'operator': 'IN',
                                                  'values': ['ENABLED',
                                                             'PAUSED',
                                                             'REMOVED']
                                                  })
    report_list = _convert_report_to_list(report)

    return {row['Ad group ID']: parse_labels(row['Labels']) for row in
            report_list}


def get_ad_data(api_client: AdWordsApiClient, client_customer_id: int) -> {}:
    """Downloads the ad data from the Google AdWords API for a given client_customer_id
    https://developers.google.com/adwords/api/docs/appendix/reports/ad-performance-report

    Args:
        api_client: An AdWordsApiClient
        client_customer_id: A client customer id

    Returns:
        A dictionary of the form {ad_id: {key: value}}
    """
    logging.info('get ad data for account {}'.format(client_customer_id))
    ad_data = {}

    api_client.SetClientCustomerId(client_customer_id)
    report = _download_adwords_report(api_client,
                                      report_type='AD_PERFORMANCE_REPORT',
                                      fields=['Id', 'AdGroupId', 'AdGroupName',
                                              'CampaignId', 'CampaignName',
                                              'Labels', 'Headline', 'AdType',
                                              'Status'],
                                      predicates={'field': 'Status',
                                                  'operator': 'IN',
                                                  'values': ['ENABLED',
                                                             'PAUSED',
                                                             'DISABLED']
                                                  })
    report_list = _convert_report_to_list(report)

    for row in report_list:
        attributes = parse_labels(row['Labels'])
        if row['Ad type'] is not None:
            attributes = {**attributes, 'Ad type': row['Ad type']}
        if row['Ad state'] is not None:
            attributes = {**attributes, 'Ad state': row['Ad state']}
        ad_data[row['Ad ID']] = {**row, 'attributes': attributes}

    return ad_data


def _download_adwords_report(api_client: AdWordsApiClient,
                             report_type: str,
                             fields: [str],
                             predicates: {},
                             current_date: datetime = None) -> []:
    """Downloads an AdWords report from the Google AdWords API

    Args:
        api_client: An AdWordsApiClients
        report_type: The report type
            https://developers.google.com/adwords/api/docs/appendix/reports
        fields: The selector fields
            https://developers.google.com/adwords/api/docs/appendix/selectorfields
        predicates: The predicate to filter by
            https://developers.google.com/adwords/api/docs/reference/v201609/CampaignService.Predicate
        current_date: datetime (optional), if none is specified today's date is assumed

    Returns:
        A Google AdWords report as a string

    """
    report_filter = {
        'reportName': '{}_#'.format(report_type),
        'dateRangeType': 'CUSTOM_DATE',
        'reportType': report_type,
        'downloadFormat': 'TSV',
        'selector': {
            'fields': fields,
            'predicates': predicates
        }
    }

    if current_date is not None:
        date_str = current_date.strftime('%Y%m%d')
        report_filter['selector']['dateRange'] = {
            'min': date_str,
            'max': date_str
        }
    else:
        report_filter['dateRangeType'] = 'TODAY'

    report_downloader = api_client.GetReportDownloader(version=API_VERSION)

    retry_count = 0
    while True:
        retry_count += 1
        try:
            report = report_downloader.DownloadReportAsString(report_filter,
                                                              skip_report_header=False,
                                                              skip_column_header=False,
                                                              skip_report_summary=False)
            return report
        except errors.AdWordsReportError as e:
<<<<<<< HEAD
            if e.code == 500 and retry_count < MAX_RETRIES:
=======
            if e.code == 500 and retry_count < config.max_retries():
>>>>>>> fa0d9727
                logging.warning(('Failed attempt #{retry_count} for report with settings:\n'
                                 '{report_filter}\n'
                                 'Retrying...').format(retry_count=retry_count,
                                                       report_filter=report_filter))
<<<<<<< HEAD
                time.sleep(retry_count * BACKOFF_FACTOR)
=======
                time.sleep(retry_count * config.retry_backoff_factor())
>>>>>>> fa0d9727
            else:
                raise e


def refresh_oauth_token():
    """Retrieve and display the access and refresh token."""

    flow = oauth2_client.OAuth2WebServerFlow(
        client_id=config.oauth2_client_id(),
        client_secret=config.oauth2_client_secret(),
        scope=['https://www.googleapis.com/auth/adwords'],
        user_agent='Ads Python Client Library',
        redirect_uri='urn:ietf:wg:oauth:2.0:oob')

    authorize_url = flow.step1_get_authorize_url()

    print(('Log into the Google Account you use to access your AdWords account '
           'and go to the following URL: \n{}\n'.format(authorize_url)))
    print('After approving the token enter the verification code (if specified).')
    code = input('Code: ').strip()

    try:
        credential = flow.step2_exchange(code)
    except oauth2_client.FlowExchangeError as e:
        print('Authentication has failed: {}'.format(e))
        sys.exit(1)
    else:
        print('OAuth2 authorization successful!\n\n'
              'Your access token is:\n {access_token}\n\nYour refresh token is:\n {refresh_token}'
              .format(access_token=credential.access_token, refresh_token=credential.refresh_token))


def parse_labels(labels: str) -> {str: str}:
    """Extracts labels from a string

    Args:
        labels: Labels in the form of '"[""{key_1=value_1}"",""{key_2=value_2}]"'

    Returns:
            A dictionary of labels with {key_1 : value_1, ...} format

    """
    matches = re.findall("{([a-zA-Z|_]+)=([a-zA-Z|_]+)}", labels)
    labels = {x[0].strip().lower().title(): x[1].strip() for x in matches}
    return labels


def _convert_report_to_list(report: str) -> [{}]:
    """Converts a Google AdWords report to a list of dictionaries

    Args:
        report: A Google AdWords report as a string

    Returns:
        A list containing dictionaries with the data from the report

    """
    # Discard the first line as it only contains meta information.
    # The second line holds the column names
    keys = [x.strip() for x in report.split('\n')[1].split('\t')]
    # The last two lines only display summaries
    values = [x.split('\t') for x in report.split('\n')[2:-2]]
    report_list = [dict(x) for x in [zip(keys, y) for y in values]]
    return report_list


def ensure_data_directory(relative_path: Path = None) -> Path:
    """Checks if a directory in the data dir path exists. Creates it if necessary

    Args:
        relative_path: A Path object pointing to a file relative to the data directory

    Returns:
        The absolute path Path object

    """
    if relative_path is None:
        return Path(config.data_dir())
    try:
        path = Path(config.data_dir(), relative_path)
        # if path points to a file, create parent directory instead
        if path.suffix:
            if not path.parent.exists():
                path.parent.mkdir(exist_ok=True, parents=True)
        else:
            if not path.exists():
                path.mkdir(exist_ok=True, parents=True)
        return path
    except OSError as exception:
        if exception.errno != errno.EEXIST:
            raise<|MERGE_RESOLUTION|>--- conflicted
+++ resolved
@@ -398,20 +398,13 @@
                                                               skip_report_summary=False)
             return report
         except errors.AdWordsReportError as e:
-<<<<<<< HEAD
-            if e.code == 500 and retry_count < MAX_RETRIES:
-=======
             if e.code == 500 and retry_count < config.max_retries():
->>>>>>> fa0d9727
                 logging.warning(('Failed attempt #{retry_count} for report with settings:\n'
                                  '{report_filter}\n'
                                  'Retrying...').format(retry_count=retry_count,
                                                        report_filter=report_filter))
-<<<<<<< HEAD
-                time.sleep(retry_count * BACKOFF_FACTOR)
-=======
+
                 time.sleep(retry_count * config.retry_backoff_factor())
->>>>>>> fa0d9727
             else:
                 raise e
 
